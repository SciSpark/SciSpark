--- conflicted
+++ resolved
@@ -38,14 +38,10 @@
    */
   def reduceResolution (blockSize: Int): T
 
-<<<<<<< HEAD
   def getArray : Unit
-=======
   /**
    * Elementwise Operations
    */
-
->>>>>>> d4defee6
 
   implicit def + (array : T) : T
 
