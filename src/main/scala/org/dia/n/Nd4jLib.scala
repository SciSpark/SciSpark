/*
 * Licensed to the Apache Software Foundation (ASF) under one
 * or more contributor license agreements.  See the NOTICE file
 * distributed with this work for additional information
 * regarding copyright ownership.  The ASF licenses this file
 * to you under the Apache License, Version 2.0 (the
 * "License"); you may not use this file except in compliance
 * with the License.  You may obtain a copy of the License at
 *
 *     http://www.apache.org/licenses/LICENSE-2.0
 *
 * Unless required by applicable law or agreed to in writing, software
 * distributed under the License is distributed on an "AS IS" BASIS,
 * WITHOUT WARRANTIES OR CONDITIONS OF ANY KIND, either express or implied.
 * See the License for the specific language governing permissions and
 * limitations under the License.
 */
package org.dia.n

import breeze.linalg.DenseMatrix
import org.dia.TRMMUtils.Constants._
import org.dia.TRMMUtils.NetCDFUtils
import org.dia.core.ArrayLib
import org.nd4j.linalg.api.ndarray.INDArray
import org.nd4j.api.linalg.{RichNDArray, DSL}
import org.nd4j.linalg.factory.Nd4j
import ucar.nc2.dataset.NetcdfDataset

import scala.collection.mutable
import scala.language.implicitConversions

/**
 * The Nd4j Functional operations
 * Created by rahulsp on 7/6/15.
 */

class Nd4jLib extends ArrayLib[INDArray]{

  val name : String = "nd4j"
  override var array: INDArray = _

  def this(arr : INDArray) {
    this
    array = arr
  }
  // TODO :: Opportunity to refactor loaders
  /**
   * Gets an NDimensional Array of ND4j from a TRMM dataset
   * @param url where the netcdf file is located
   * @param variable the NetCDF variable to search for
   * @return
   */
  def loadNetCDFTRMMVars(url: String, variable: String): Unit = {
    val netcdfFile = NetCDFUtils.loadNetCDFDataSet(url)

    val rowDim = NetCDFUtils.getDimensionSize(netcdfFile, X_AXIS_NAMES(0))
    val columnDim = NetCDFUtils.getDimensionSize(netcdfFile, Y_AXIS_NAMES(0))

    val coordinateArray = NetCDFUtils.convertMa2ArrayTo1DJavaArray(netcdfFile, variable)
    array = Nd4j.create(coordinateArray, Array(rowDim, columnDim))
  }

  /**
   * Gets an NDimensional array of INDArray from a NetCDF url
   * @param url where the netcdf file is located
   * @param variable the NetCDF variable to search for
   * @return
   */
  def loadNetCDFNDVars(url: String, variable: String): Unit =  {
    val netcdfFile = NetCDFUtils.loadNetCDFDataSet(url)
<<<<<<< HEAD
    loadNetCDFNDVars(netcdfFile, variable)
=======
    array = LoadNetCDFNDVars(netcdfFile, variable)
>>>>>>> ac36d95d
  }

  /**
   * Gets an NDimensional array of INDArray from a NetCDF file
   * @param netcdfFile where the netcdf file is located
   * @param variable the NetCDF variable to search for
   * @return
   */
  def loadNetCDFNDVars(netcdfFile: NetcdfDataset, variable: String): Unit = {
    val coordinateArray = NetCDFUtils.convertMa2ArrayTo1DJavaArray(netcdfFile, variable)
    val dims = NetCDFUtils.getDimensionSizes(netcdfFile, variable)
    val shape = dims.toArray.sortBy(_._1).map(_._2)
    array = Nd4j.create(coordinateArray, shape)
    
  }

  /**
   * Creates a 2D array from a list of dimensions using a variable
   * @param dimensionSizes hashmap of (dimension, size) pairs
   * @param netcdfFile the NetcdfDataset to read
   * @param variable the variable array to extract
   * @return DenseMatrix
   */
  def create2dArray(dimensionSizes: mutable.HashMap[Int, Int], netcdfFile: NetcdfDataset, variable: String): Unit = {

    val x = dimensionSizes.get(1).get
    val y = dimensionSizes.get(2).get

    val coordinateArray = NetCDFUtils.convertMa2ArrayTo1DJavaArray(netcdfFile, variable)

    array = Nd4j.create(coordinateArray, Array(x, y))
  }


  def reduceResolution(largeArray: INDArray, blockSize: Int): Nd4jLib = {
    val numRows = largeArray.rows()
    val numCols = largeArray.columns()

    val reducedSize = numRows * numCols / (blockSize * blockSize)

    val reducedMatrix = Nd4j.create(numRows / blockSize, numCols / blockSize)

    for(row <- 0 to reducedMatrix.rows - 1){
      for(col <- 0 to reducedMatrix.columns - 1){
        val rowRange = (row*blockSize to ((row + 1) * blockSize) - 1).toSet
        val columnRange = (col * blockSize to ((col + 1) * blockSize) - 1).toSet
        val crossProductRanges = for { x <- rowRange; y <- columnRange} yield (x, y)
        val block = crossProductRanges.map(pair => largeArray.getDouble(pair._1, pair._2))
        val numNonZero = block.count(p => p != 0)
        val avg = if (numNonZero > 0) (block.sum / numNonZero) else 0.0
        reducedMatrix.put(row, col, avg)
      }
    }
    new Nd4jLib(reducedMatrix)
  }


}<|MERGE_RESOLUTION|>--- conflicted
+++ resolved
@@ -17,7 +17,6 @@
  */
 package org.dia.n
 
-import breeze.linalg.DenseMatrix
 import org.dia.TRMMUtils.Constants._
 import org.dia.TRMMUtils.NetCDFUtils
 import org.dia.core.ArrayLib
@@ -68,11 +67,8 @@
    */
   def loadNetCDFNDVars(url: String, variable: String): Unit =  {
     val netcdfFile = NetCDFUtils.loadNetCDFDataSet(url)
-<<<<<<< HEAD
+    array = LoadNetCDFNDVars(netcdfFile, variable)
     loadNetCDFNDVars(netcdfFile, variable)
-=======
-    array = LoadNetCDFNDVars(netcdfFile, variable)
->>>>>>> ac36d95d
   }
 
   /**
