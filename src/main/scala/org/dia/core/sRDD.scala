/*
 * Licensed to the Apache Software Foundation (ASF) under one or more
 * contributor license agreements.  See the NOTICE file distributed with
 * this work for additional information regarding copyright ownership.
 * The ASF licenses this file to You under the Apache License, Version 2.0
 * (the "License"); you may not use this file except in compliance with
 * the License.  You may obtain a copy of the License at
 *
 *    http://www.apache.org/licenses/LICENSE-2.0
 *
 * Unless required by applicable law or agreed to in writing, software
 * distributed under the License is distributed on an "AS IS" BASIS,
 * WITHOUT WARRANTIES OR CONDITIONS OF ANY KIND, either express or implied.
 * See the License for the specific language governing permissions and
 * limitations under the License.
 */
package org.dia.core

import org.apache.spark.rdd.RDD
import org.apache.spark.{Logging, Partition, SparkContext, TaskContext}
import org.dia.Constants
import org.dia.tensors.TensorFactory

import scala.reflect.ClassTag

class sRDD[T: ClassTag](sc: SparkContext,
                        datasets: List[String],
                        varName: String,
                        loadFunc: (String, String) => (Array[Double], Array[Int]),
                        partitionFunc: List[String] => (List[List[String]])
                         )

  extends RDD[T](sc, Nil) with Logging {

  /**
   * :: DeveloperApi ::
   * Implemented by subclasses to compute a given partition.
   * Computes the iterator needed according to the array lib needed.
   */
  def compute(split: Partition, context: TaskContext): Iterator[T] = {
    // call the loader/constructor
    getIterator(split.asInstanceOf[sRDDPartition[T]])
  }

  def getIterator(theSplit: sRDDPartition[T]): Iterator[T] = {

    val iterator = new Iterator[T] {
      var counter = 0

      //
      override def hasNext: Boolean = {
        counter < theSplit.tensors.length
      }

      //
      override def next(): T = {
        val urlValue = theSplit.tensors(counter)
        val loader = () => {loadFunc(urlValue, varName)}
<<<<<<< HEAD
        val tensor = TensorFactory.getTensor(sc.getLocalProperty(Constants.ARRAY_LIB),
          loader)
=======
        val libraryProperty = sc.getLocalProperty(org.dia.TRMMUtils.Constants.ARRAY_LIB)
        val tensor = TensorFactory.getTensor(libraryProperty, loader)
>>>>>>> d4cadfbc
        counter += 1
        val abstracttensor = new sTensor(tensor)
        abstracttensor.asInstanceOf[T]
      }
    }
    iterator
  }

  /**
   *
   * Returns the set of partitions in this RDD. Each partition represents a single URLs.
   * The default setting is a grouping of 1 url.
   *
   * @return
   */
  override def getPartitions: Array[Partition] = {
    var pos = 0
    val array = new Array[Partition](datasets.length)
    // will create a list of lists of empty sTensors
    val listOfLists = partitionFunc(datasets)
    for (list <- listOfLists) {
      array(pos) = new sRDDPartition(pos, list)
      pos += 1
    }
    array
  }

}<|MERGE_RESOLUTION|>--- conflicted
+++ resolved
@@ -18,7 +18,6 @@
 
 import org.apache.spark.rdd.RDD
 import org.apache.spark.{Logging, Partition, SparkContext, TaskContext}
-import org.dia.Constants
 import org.dia.tensors.TensorFactory
 
 import scala.reflect.ClassTag
@@ -56,13 +55,8 @@
       override def next(): T = {
         val urlValue = theSplit.tensors(counter)
         val loader = () => {loadFunc(urlValue, varName)}
-<<<<<<< HEAD
-        val tensor = TensorFactory.getTensor(sc.getLocalProperty(Constants.ARRAY_LIB),
-          loader)
-=======
-        val libraryProperty = sc.getLocalProperty(org.dia.TRMMUtils.Constants.ARRAY_LIB)
+        val libraryProperty = sc.getLocalProperty(org.dia.Constants.ARRAY_LIB)
         val tensor = TensorFactory.getTensor(libraryProperty, loader)
->>>>>>> d4cadfbc
         counter += 1
         val abstracttensor = new sTensor(tensor)
         abstracttensor.asInstanceOf[T]
