--- conflicted
+++ resolved
@@ -262,13 +262,10 @@
 
     val MCCEdgeList = edgesRDD.collect().toList
     val MCCNodeMap = createMapFromEdgeList(MCCEdgeList, lat, lon)
-<<<<<<< HEAD
+
     println("NUM OF NODES : " + MCCNodeMap.size)
     println("NUM OF EDGES : " + MCCEdgeList.size)
-=======
-    println("NODES : " + MCCNodeMap.size)
-    println("EDGES : " + MCCEdgeList.size)
->>>>>>> 6b8df4c8
+
 
     val pw = new PrintWriter("MCCNodesLines.json")
     MCCNodeMap.foreach { case (key, value) =>
